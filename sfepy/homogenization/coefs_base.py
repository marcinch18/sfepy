from sfepy.base.base import *
from sfepy.fem import eval_term_op, assemble_by_blocks
from sfepy.solvers.ts import TimeStepper
from sfepy.fem.meshio import HDF5MeshIO
from sfepy.solvers import Solver
from sfepy.base.la import MatrixAction, eig
from utils import iter_sym, create_pis, create_scalar_pis

class MiniAppBase( Struct ):
    def any_from_conf( name, problem, kwargs ):
        try:
            cls = kwargs['class']
        except KeyError:
            raise KeyError("set 'class' for MiniApp %s!" % name)
        obj = cls( name, problem, kwargs )
        return obj
    any_from_conf = staticmethod( any_from_conf )

    def __init__( self, name, problem, kwargs ):
        Struct.__init__( self, name = name, problem = problem, **kwargs )
        self.set_default_attr( 'requires', [] )
        self.set_default_attr( 'is_linear', False )

    def init_solvers(self, problem):
        """For linear problems, assemble the matrix and try to presolve the
        linear system."""
        if self.is_linear:
            output('linear problem, trying to presolve...')
            tt = time.clock()

            ev = problem.get_evaluator( mtx = problem.mtx_a )

            state = problem.create_state_vector()
            try:
                mtx_a = ev.eval_tangent_matrix( state, is_full = True )
            except ValueError:
                raise ValueError('matrix evaluation failed, giving up...')

            problem.set_linear(True)
            problem.init_solvers(mtx=mtx_a, presolve=True)

            output( '...done in %.2f s' % (time.clock() - tt) )

class CorrMiniApp( MiniAppBase ):

    def __init__( self, name, problem, kwargs ):
        MiniAppBase.__init__( self, name, problem, kwargs )
        self.output_dir = self.problem.output_dir
        self.set_default_attr( 'save_name', '(not_set)' )
        self.set_default_attr( 'dump_name', self.save_name )
        self.set_default_attr( 'dump_variables', [] )

        self.save_name = os.path.normpath( os.path.join( self.output_dir,
                                                         self.save_name ) )
        self.dump_name = os.path.normpath( os.path.join( self.output_dir,
                                                         self.dump_name ) )

    def setup_output( self, save_format = None, dump_format = None,
                      post_process_hook = None, file_per_var = None ):
        """Instance attributes have precedence!"""
        self.set_default_attr( 'dump_format', dump_format )
        self.set_default_attr( 'save_format', save_format )
        self.set_default_attr( 'post_process_hook', post_process_hook )
        self.set_default_attr( 'file_per_var', file_per_var )

    def get_save_name_base( self ):
        return self.save_name

    def get_dump_name_base( self ):
        return self.get_save_name_base()

    def get_save_name( self ):
        return '.'.join( (self.get_save_name_base(), self.save_format))

    def get_dump_name( self ):
        if self.dump_format is not None:
            return '.'.join( (self.get_dump_name_base(), self.dump_format))
        else:
            return None

    def get_dump( self, state ):
        get_state = self.problem.variables.get_state_part_view
        out = {}
        for dvar in self.dump_variables:
            out[dvar] = Struct( name = 'dump', mode = 'nodes',
                                data = get_state( state, dvar ),
                                dofs = None, var_name = dvar )
        return out

    def save( self, state, problem, save_name, dump_name = None ):
        problem.save_state( save_name,
                            state,
                            post_process_hook = self.post_process_hook,
                            file_per_var = self.file_per_var )
        if dump_name is not None:
            problem.save_state( dump_name,
                                out = self.get_dump( state ),
                                file_per_var = False )

class ShapeDimDim( CorrMiniApp ):
    
    def __call__( self, problem = None, data = None ):
        problem = get_default( problem, self.problem )

        return create_pis( problem, self.variables[0] )

class ShapeDim( CorrMiniApp ):
    
    def __call__( self, problem = None, data = None ):
        problem = get_default( problem, self.problem )

        return create_scalar_pis( problem, self.variables[0] )

<<<<<<< HEAD
class CorrNN( MiniAppBase ):
=======
class CorrDimDim( CorrMiniApp ):
>>>>>>> ec072f40
    """ __init__() kwargs:
        {
             'variables' : [],
             'ebcs' : [],
             'epbcs' : [],
             'equations' : {},
        },
    """

    def __init__( self, Ndim, name, problem, kwargs ):
        MiniAppBase.__init__( self, name, problem, kwargs )
        self.set_default_attr( 'Ndim', Ndim )

    def get_variables( self, ir, ic, data ):
        return iter([])

    def __call__( self, problem = None, data = None ):
        problem = get_default( problem, self.problem )

        problem.select_variables( self.variables )
        problem.set_equations( self.equations )

        problem.select_bcs( ebc_names = self.ebcs, epbc_names = self.epbcs )

        self.init_solvers(problem)

<<<<<<< HEAD
        states = nm.zeros( (self.Ndim, self.Ndim), dtype = nm.object )
        for ir in range( self.Ndim ):
            for ic in range( self.Ndim ):
=======
        dim = problem.get_dim()
        states = nm.zeros( (dim, dim), dtype = nm.object )
        for ir in range( dim ):
            for ic in range( dim ):
>>>>>>> ec072f40
                for name, val in self.get_variables( ir, ic, data ):
                    problem.variables[name].data_from_data( val )

                state = problem.solve()
                assert_( problem.variables.has_ebc( state ) )
                states[ir,ic] = state

                self.save( state, problem, ir, ic )

        return Struct( name = self.name,
                       states = states,
                       di = problem.variables.di )

    def get_save_name_base( self ):
        return self.save_name + '_%d%d'
        
    def save( self, state, problem, ir, ic ):
        CorrMiniApp.save( self, state, problem,
                          self.get_save_name() % (ir, ic),
                          self.get_dump_name() % (ir, ic) )

class CorrDim( CorrMiniApp ):

<<<<<<< HEAD
class CorrN( MiniAppBase ):
=======
>>>>>>> ec072f40
    def get_variables( self, ir, data ):
        return iter([])

<<<<<<< HEAD
    def __init__( self, Ndim, name, problem, kwargs ):
        MiniAppBase.__init__( self, name, problem, kwargs )
        self.set_default_attr( 'Ndim', Ndim )

    def __call__( self, problem = None, data = None, save_hook = None ):
=======
    def __call__( self, problem = None, data = None ):
>>>>>>> ec072f40
        problem = get_default( problem, self.problem )

        problem.select_variables( self.variables )
        problem.set_equations( self.equations )

        problem.select_bcs( ebc_names = self.ebcs, epbc_names = self.epbcs )

        self.init_solvers(problem)

<<<<<<< HEAD
        states = nm.zeros( (self.Ndim,), dtype = nm.object )
        for ir in range( self.Ndim ):
=======
        dim = problem.get_dim()
        states = nm.zeros( (dim,), dtype = nm.object )
        for ir in range( dim ):
>>>>>>> ec072f40
            for name, val in self.get_variables( ir, data ):
                problem.variables[name].data_from_data( val )

            state = problem.solve()
            assert_( problem.variables.has_ebc( state ) )
            states[ir] = state

            self.save( state, problem, ir )
            
        return Struct( name = self.name,
                       states = states,
                       di = problem.variables.di )

    def get_save_name_base( self ):
        return self.save_name + '_%d'
        
    def save( self, state, problem, ir ):
        CorrMiniApp.save( self, state, problem,
                          self.get_save_name() % ir,
                          self.get_dump_name() % ir )

class CorrOne( CorrMiniApp ):

    def get_variables( self, data ):
        return iter([])

    def __call__( self, problem = None, data = None ):
        problem = get_default( problem, self.problem )

        problem.select_variables( self.variables )
        problem.set_equations( self.equations )

        problem.select_bcs( ebc_names = self.ebcs, epbc_names = self.epbcs )

        for name, val in self.get_variables( data ):
            problem.variables[name].data_from_data( val )

        state = problem.solve()
        assert_( problem.variables.has_ebc( state ) )

        self.save( state, problem )

        return Struct( name = self.name,
                       state = state,
                       di = problem.variables.di )

    def save( self, state, problem ):
        CorrMiniApp.save( self, state, problem,
                          self.get_save_name(),
                          self.get_dump_name() )

class PressureEigenvalueProblem( CorrMiniApp ):
    """Pressure eigenvalue problem solver for time-dependent correctors."""

    def presolve( self, mtx ):
        """Prepare A^{-1} B^T for the Schur complement."""

        mtx_a = mtx['A']
        mtx_bt = mtx['BT']
        output( 'full A size: %.3f MB' % (8.0 * nm.prod( mtx_a.shape ) / 1e6) )
        output( 'full B size: %.3f MB' % (8.0 * nm.prod( mtx_bt.shape ) / 1e6) )

        ls = Solver.any_from_conf( self.problem.ls_conf,
                                   presolve = True, mtx = mtx_a )
        if self.mode == 'explicit':
            tt = time.clock()
            mtx_aibt = nm.zeros( mtx_bt.shape, dtype = mtx_bt.dtype )
            for ic in xrange( mtx_bt.shape[1] ):
                mtx_aibt[:,ic] = ls( mtx_bt[:,ic].toarray().squeeze() )
            output( 'mtx_aibt: %.2f s' % (time.clock() - tt) )
            action_aibt = MatrixAction.from_array( mtx_aibt )
        else:
            ##
            # c: 30.08.2007, r: 13.02.2008
            def fun_aibt( vec ):
                # Fix me for sparse mtx_bt...
                rhs = sc.dot( mtx_bt, vec )
                out = ls( rhs )
                return out
            action_aibt = MatrixAction.from_function( fun_aibt,
                                                    (mtx_a.shape[0],
                                                     mtx_bt.shape[1]),
                                                    nm.float64 )
        mtx['action_aibt'] = action_aibt

    def solve_pressure_eigenproblem( self, mtx, eig_problem = None,
                                     n_eigs = 0, check = False ):
        """G = B*AI*BT or B*AI*BT+D"""

        def get_slice( n_eigs, nn ):
            if n_eigs > 0:
                ii = slice( 0, n_eigs )
            elif n_eigs < 0:
                ii = slice( nn + n_eigs, nn )
            else:
                ii = slice( 0, 0 )
            return ii

        eig_problem = get_default( eig_problem, self.eig_problem )
        n_eigs = get_default( n_eigs, self.n_eigs )
        check = get_default( check, self.check )

        mtx_c, mtx_b, action_aibt = mtx['C'], mtx['B'], mtx['action_aibt']
        mtx_g = mtx_b * action_aibt.to_array() # mtx_b must be sparse!
        if eig_problem == 'B*AI*BT+D':
            mtx_g += mtx['D'].toarray()

        mtx['G'] = mtx_g
        output( mtx_c.shape, mtx_g.shape )

        eigs, mtx_q = eig( mtx_c.toarray(), mtx_g, method = 'eig.sgscipy' )

        if check:
            ee = nm.diag( sc.dot( mtx_q.T * mtx_c, mtx_q ) ).squeeze()
            oo = nm.diag( sc.dot( sc.dot( mtx_q.T,  mtx_g ), mtx_q ) ).squeeze()
            try:
                assert_( nm.allclose( ee, eigs ) )
                assert_( nm.allclose( oo, nm.ones_like( eigs ) ) )
            except ValueError:
                debug()

        nn = mtx_c.shape[0]
        if isinstance( n_eigs, tuple ):
            output( 'required number of eigenvalues: (%d, %d)' % n_eigs )
            if sum( n_eigs ) < nn:
                ii0 = get_slice( n_eigs[0], nn )
                ii1 = get_slice( -n_eigs[1], nn )
                eigs = nm.concatenate( (eigs[ii0], eigs[ii1] ) )
                mtx_q = nm.concatenate( (mtx_q[:,ii0], mtx_q[:,ii1]), 1 ) 
        else:
            output( 'required number of eigenvalues: %d' % n_eigs )
            if (n_eigs != 0) and (abs( n_eigs ) < nn):
                ii = get_slice( n_eigs, nn )
                eigs = eigs[ii]
                mtx_q = mtx_q[:,ii]

##         from sfepy.base.plotutils import pylab, iplot
##         pylab.semilogy( eigs )
##         pylab.figure( 2 )
##         iplot( eigs )
##         pylab.show()
##         debug()

        out = Struct( eigs = eigs, mtx_q = mtx_q )
        return out

    def __call__( self, problem = None, data = None ):
        problem = get_default( problem, self.problem )

        problem.select_variables( self.variables )
        mtx = assemble_by_blocks( self.equations, problem,
                                  ebcs = self.ebcs, epbcs = self.epbcs,
                                  restore_variables = False )
        self.presolve( mtx )

        evp = self.solve_pressure_eigenproblem( mtx )
        return Struct( name = self.name,
                       ebcs = self.ebcs, epbcs = self.epbcs,
                       mtx = mtx, evp = evp )

class TCorrectorsViaPressureEVP( CorrMiniApp ):
    """
    Time correctors via the pressure eigenvalue problem.
    """

    def compute_correctors( self, evp, state0, ts, dump_name, save_name,
                            problem = None, vec_g = None ):
        problem = get_default( problem, self.problem )
        problem.select_variables( self.variables )
        problem.set_equations( self.equations )

        problem.select_bcs( ebc_names = self.ebcs, epbc_names = self.epbcs )

        get_state = problem.variables.get_state_part_view
        make_full_vec = problem.variables.make_full_vec

        eigs = evp.evp.eigs
        mtx_q = evp.evp.mtx_q
        mtx = evp.mtx

        nr, nc = mtx_q.shape

        if vec_g is not None:
            output( 'nonzero pressure EBC: max = %e, min = %e' \
                    % (vec_g.max(), vec_g.min()) )
            one = nm.ones( (nc,), dtype = nm.float64 )

        ##
        # follow_epbc = False -> R1 = - R2 as required. ? for other correctors?
        sstate0 = problem.variables.strip_state_vector( state0,
                                                        follow_epbc = False )
        vu, vp = self.dump_variables
        vec_p0 = get_state( sstate0, vp, True )
##         print state0
##         print vec_p0
##         print vec_p0.min(), vec_p0.max(), nla.norm( vec_p0 )
##         debug()

        # xi0 = Q^{-1} p(0) = Q^T G p(0)
        vec_xi0 = sc.dot( mtx_q.T, sc.dot( mtx['G'],
                                           vec_p0[:,nm.newaxis] ) ).squeeze()
        action_aibt = mtx['action_aibt']

        e_e_qg = 0.0
        iee_e_qg = 0.0
        format = '====== time %%e (step %%%dd of %%%dd) ====='\
                 % ((ts.n_digit,) * 2)
        for step, time in ts:
            output( format % (time, step + 1, ts.n_step) )

            e_e = nm.exp( - eigs * time )
            e_e_qp = e_e * vec_xi0 # exp(-Et) Q^{-1} p(0)

            if vec_g is not None:
                Qg = sc.dot( mtx_q.T, vec_g )
                e_e_qg = e_e * Qg
                iee_e_qg = ((one - e_e) / eigs) * Qg

            vec_p = sc.dot( mtx_q, e_e_qp + iee_e_qg )
            vec_dp = - sc.dot( mtx_q, (eigs * e_e_qp - e_e_qg) )
            vec_u = action_aibt( vec_dp )
##             bbb = sc.dot( vec_dp.T, - mtx['C'] * vec_p0 )

            vec_u = make_full_vec( vec_u, vu, None )
            vec_p = make_full_vec( vec_p, vp, None )
            # BC nodes - time derivative of constant is zero!
            vec_dp = make_full_vec( vec_dp, vp, 0.0 )
##             aaa = sc.dot( vec_xi0.T, eigs * (eigs * e_e_qp) )
##             print aaa
##             print bbb

            self.save( dump_name, save_name, vec_u, vec_p, vec_dp, ts, problem )

    def save( self, dump_name, save_name, vec_u, vec_p, vec_dp, ts, problem ):
        """
        1. saves raw correctors into hdf5 files (filename)
        2. saves correctors transformed to output for visualization
        """
        vu, vp = self.dump_variables
        out = {vu : Struct( name = 'dump', mode = 'nodes', data = vec_u,
                            dofs = None, var_name = vu ),
               vp : Struct( name = 'dump', mode = 'nodes', data = vec_p,
                            dofs = None, var_name = vp ),
               'd'+vp : Struct( name = 'dump', mode = 'nodes', data = vec_dp,
                                dofs = None, var_name = vp )}

        problem.save_state( dump_name, out = out, file_per_var = False, ts = ts )

        # For visualization...
        out = {}
        extend = not self.file_per_var
        to_output = problem.variables.state_to_output
        out.update( to_output( vec_u, var_info = {vu : (True, vu)},
                               extend = extend ) )
        out.update( to_output( vec_p, var_info = {vp : (True, vp)},
                               extend = extend ) )
        out.update( to_output( vec_dp, var_info = {vp : (True, 'd'+vp)},
                               extend = extend ) )
        if self.post_process_hook is not None:
            out = self.post_process_hook( out, problem,
                                          {vu : vec_u,
                                           vp : vec_p, 'd'+vp : vec_dp},
                                          extend = extend )
        problem.save_state( save_name, out = out,
                            file_per_var = self.file_per_var, ts = ts )

    def verify_correctors( self, initial_state, filename, problem = None ):

        problem = get_default( problem, self.problem )
        problem.select_variables( self.verify_variables )
        problem.set_equations( self.verify_equations )

        io = HDF5MeshIO( filename )
        ts = TimeStepper( *io.read_time_stepper() )

        get_state = problem.variables.get_state_part_view
        vu, vp = self.dump_variables
        vdp = self.verify_variables[-1]
        
        p0 = get_state( initial_state, vp )

        format = '====== time %%e (step %%%dd of %%%dd) ====='\
                 % ((ts.n_digit,) * 2)
        vv = problem.variables
        ok = True
        for step, time in ts:
            output( format % (time, step + 1, ts.n_step) )

            data = io.read_data( step )
            if step == 0:
                assert_( nm.allclose( data[vp].data, p0 ) )

            problem.select_bcs( ebc_names = self.ebcs, epbc_names = self.epbcs )

            state0 = problem.create_state_vector()
            state0[vv.di.indx[vu]] = data[vu].data
            state0[vv.di.indx[vp]] = data[vp].data
            vv[vdp].data_from_data( data['d'+vp].data )

            state = problem.solve( state0 = state0, ts = ts )
            err = nla.norm( state - state0 )
            output( state.min(), state.max() )
            output( state0.min(), state0.max() )
            output( '>>>>>', err )

            ok = ok and (err < 1e-15)
            problem.advance( ts )

        return ok

class TSTimes( MiniAppBase ):
    """Coefficient-like class, returns times of the time stepper."""
    def __call__( self, volume = None, problem = None, data = None ):
        problem = get_default( problem, self.problem )
        return problem.get_time_solver().ts.times

class VolumeFractions( MiniAppBase ):
    """Coefficient-like class, returns volume fractions of given regions within
    the whole domain."""
    def __call__( self, volume = None, problem = None, data = None ):
        problem = get_default( problem, self.problem )
        problem.select_variables( self.variables )

        vf = {}
        for region_name in self.regions:
            vkey = 'volume_%s' % region_name
            key = 'fraction_%s' % region_name

            val = eval_term_op( None, self.expression % region_name, problem )
            vf[vkey] = nm.asarray( val, dtype = nm.float64 )
            vf[key] = vf[vkey] / volume

        return vf

class CorrDimDim( CorrNN ):

    def __init__( self, name, problem, kwargs ):
        CorrNN.__init__( self, problem.domain.mesh.dim,
                         name, problem, kwargs )

class CorrDim( CorrN ):

    def __init__( self, name, problem, kwargs ):
        CorrN.__init__( self, problem.domain.mesh.dim,
                        name, problem, kwargs )

class CoefSymSym( MiniAppBase ):
    
    def __call__( self, volume, problem = None, data = None ):
        problem = get_default( problem, self.problem )
        problem.select_variables( self.variables )

        dim, sym = problem.get_dim( get_sym = True )
        coef = nm.zeros( (sym, sym), dtype = nm.float64 )
        
        for ir, (irr, icr) in enumerate( iter_sym( dim ) ):
            for name, val in self.get_variables( problem, irr, icr, data,
                                                 'row' ):
                problem.variables[name].data_from_data( val )

            for ic, (irc, icc) in enumerate( iter_sym( dim ) ):
                for name, val in self.get_variables( problem, irc, icc, data,
                                                     'col' ):
                    problem.variables[name].data_from_data( val )

                val = eval_term_op( None, self.expression,
                                    problem, call_mode = 'd_eval' )

                coef[ir,ic] = val

        coef /= volume

        return coef

class CoefFMSymSym( MiniAppBase ):
    """
    Base class for fading memory dim x dim coefficients.
    """
    def __call__( self, volume, problem = None, data = None ):
        problem = get_default( problem, self.problem )
        problem.select_variables( self.variables )

        dim, sym = problem.get_dim( get_sym = True )

        aux = self.get_filename( data, 0, 0 )
        ts = TimeStepper( *HDF5MeshIO( aux ).read_time_stepper() )

        coef = nm.zeros( (ts.n_step, sym, sym), dtype = nm.float64 )

        gvars = self.get_variables
        for ir, (irr, icr) in enumerate( iter_sym( dim ) ):
            io = HDF5MeshIO( self.get_filename( data, irr, icr ) )
            for step, time in ts:
                for name, val in gvars( problem, io, step, None, None,
                                        data, 'row' ):
                    problem.variables[name].data_from_data( val )

                for ic, (irc, icc) in enumerate( iter_sym( dim ) ):
                    for name, val in gvars( problem, None, None, irc, icc,
                                            data, 'col' ):
                        problem.variables[name].data_from_data( val )

                    val = eval_term_op( None, self.expression,
                                        problem, call_mode = 'd_eval' )

                    coef[step,ir,ic] = val

        coef /= volume

        return coef

class CoefDimSym( MiniAppBase ):

    def __call__( self, volume, problem = None, data = None ):
        problem = get_default( problem, self.problem )
        problem.select_variables( self.variables )

        dim, sym = problem.get_dim( get_sym = True )
        coef = nm.zeros( (dim, sym), dtype = nm.float64 )

        for ir in range( dim ):
            for name, val in self.get_variables( problem, ir, None, data,
                                                 'row' ):
                problem.variables[name].data_from_data( val )

            for ic, (irc, icc) in enumerate( iter_sym( dim ) ):
                for name, val in self.get_variables( problem, irc, icc, data,
                                                     'col' ):
                    problem.variables[name].data_from_data( val )

                val = eval_term_op( None, self.expression,
                                    problem, call_mode = 'd_eval' )

                coef[ir,ic] = val

        coef /= volume

        return coef
    
class CoefNN( MiniAppBase ):

    def __init__( self, Ndim, name, problem, kwargs ):
        MiniAppBase.__init__( self, name, problem, kwargs )
        self.set_default_attr( 'Ndim', Ndim )

    def __call__( self, volume, problem = None, data = None ):
        problem = get_default( problem, self.problem )
        problem.select_variables( self.variables )

        coef = nm.zeros( (self.Ndim, self.Ndim), dtype = nm.float64 )

        for ir in range( self.Ndim ):
            for name, val in self.get_variables( problem, ir, None, data,
                                                 'row' ):
                problem.variables[name].data_from_data( val )

            for ic in range( self.Ndim ):
                for name, val in self.get_variables( problem, None, ic, data,
                                                     'col' ):
                    problem.variables[name].data_from_data( val )

                val = eval_term_op( None, self.expression,
                                    problem, call_mode = 'd_eval' )

                coef[ir,ic] = val

        coef /= volume

        return coef

<<<<<<< HEAD
class CoefN( MiniAppBase ):

    def __init__( self, Ndim, name, problem, kwargs ):
        MiniAppBase.__init__( self, name, problem, kwargs )
        self.set_default_attr( 'Ndim', Ndim )

=======
class CoefSym( MiniAppBase ):
    
>>>>>>> ec072f40
    def __call__( self, volume, problem = None, data = None ):
        problem = get_default( problem, self.problem )
        problem.select_variables( self.variables )

<<<<<<< HEAD
        coef = nm.zeros( (self.Ndim, ), dtype = nm.float64 )

        for ir in range( self.Ndim ):
            for name, val in self.get_variables( problem, ir, data ):
                problem.variables[name].data_from_data( val )

            val = eval_term_op( None, self.expression,
                                problem, call_mode = 'd_eval' )
            coef[ir] = val
=======
        dim, sym = problem.get_dim( get_sym = True )
        coef = nm.zeros( (sym,), dtype = nm.float64 )

        for name, val in self.get_variables( problem, None, None, data, 'col' ):
            problem.variables[name].data_from_data( val )

        if isinstance( self.expression, tuple ):
            coef[:] = eval_term_op( None, self.expression[0],
                                    problem, shape = (sym,), mode = 'const' )
            expression = self.expression[1]
        else:
            expression = self.expression

        for ii, (ir, ic) in enumerate( iter_sym( dim ) ):
            for name, val in self.get_variables( problem, ir, ic, data, 'row' ):
                problem.variables[name].data_from_data( val )

            val = eval_term_op( None, expression,
                                problem, call_mode = 'd_eval' )
            coef[ii] += val

        coef /= volume

        return coef

class CoefFMSym( MiniAppBase ):
    
    def __call__( self, volume, problem = None, data = None ):
        problem = get_default( problem, self.problem )
        problem.select_variables( self.variables )

        dim, sym = problem.get_dim( get_sym = True )

        aux = self.get_filename( data, 0, 0 )
        ts = TimeStepper( *HDF5MeshIO( aux ).read_time_stepper() )

        coef = nm.zeros( (ts.n_step, sym), dtype = nm.float64 )

        gvars = self.get_variables
        for name, val in self.get_variables( problem, None, None, data, 'col' ):
            problem.variables[name].data_from_data( val )

        for ii, (ir, ic) in enumerate( iter_sym( dim ) ):
            io = HDF5MeshIO( self.get_filename( data, ir, ic ) )
            for step, time in ts:
                for name, val in gvars( problem, io, step, data, 'row' ):
                    problem.variables[name].data_from_data( val )

                val = eval_term_op( None, self.expression,
                                    problem, call_mode = 'd_eval' )
                coef[step,ii] = val

        coef /= volume

        return coef

class CoefOne( MiniAppBase ):
    def __call__( self, volume, problem = None, data = None ):
        problem = get_default( problem, self.problem )
        problem.select_variables( self.variables )

        coef = nm.zeros( (1,), dtype = nm.float64 )

        for name, val in self.get_variables( problem, data ):
            problem.variables[name].data_from_data( val )

        if isinstance( self.expression, tuple ):
            coef[:] = eval_term_op( None, self.expression[0],
                                    problem, shape = (1,), mode = 'const' )
            expression = self.expression[1]
        else:
            expression = self.expression

        val = eval_term_op( None, expression,
                            problem, call_mode = 'd_eval' )
        coef += val
>>>>>>> ec072f40

        coef /= volume

        return coef

<<<<<<< HEAD
class CoefDimDim( CoefNN ):

    def __init__( self, name, problem, kwargs ):
        CoefNN.__init__( self, problem.domain.mesh.dim,
                         name, problem, kwargs )

class CoefDim( CoefN ):

    def __init__( self, name, problem, kwargs ):
        CoefN.__init__( self, problem.domain.mesh.dim,
                        name, problem, kwargs )
=======
class CoefFMOne( MiniAppBase ):
    def __call__( self, volume, problem = None, data = None ):
        problem = get_default( problem, self.problem )
        problem.select_variables( self.variables )

        aux = self.get_filename( data )
        io = HDF5MeshIO( self.get_filename( data ) )
        ts = TimeStepper( *io.read_time_stepper() )

        coef = nm.zeros( (ts.n_step, 1), dtype = nm.float64 )

        gvars = self.get_variables
        for name, val in self.get_variables( problem, None, None, data, 'col' ):
            problem.variables[name].data_from_data( val )

        for step, time in ts:
            for name, val in gvars( problem, io, step, data, 'row' ):
                problem.variables[name].data_from_data( val )

            val = eval_term_op( None, self.expression,
                                problem, call_mode = 'd_eval' )
            coef[step] = val

        coef /= volume

        return coef
>>>>>>> ec072f40
<|MERGE_RESOLUTION|>--- conflicted
+++ resolved
@@ -111,11 +111,7 @@
 
         return create_scalar_pis( problem, self.variables[0] )
 
-<<<<<<< HEAD
-class CorrNN( MiniAppBase ):
-=======
-class CorrDimDim( CorrMiniApp ):
->>>>>>> ec072f40
+class CorrNN( CorrMiniApp ):
     """ __init__() kwargs:
         {
              'variables' : [],
@@ -125,9 +121,10 @@
         },
     """
 
-    def __init__( self, Ndim, name, problem, kwargs ):
+    def __init__( self, name, problem, kwargs ):
+        """When corr_dim is not in kwargs, problem dimension is used."""
         MiniAppBase.__init__( self, name, problem, kwargs )
-        self.set_default_attr( 'Ndim', Ndim )
+        self.set_default_attr( 'corr_dim', problem.get_dim() )
 
     def get_variables( self, ir, ic, data ):
         return iter([])
@@ -142,16 +139,9 @@
 
         self.init_solvers(problem)
 
-<<<<<<< HEAD
-        states = nm.zeros( (self.Ndim, self.Ndim), dtype = nm.object )
-        for ir in range( self.Ndim ):
-            for ic in range( self.Ndim ):
-=======
-        dim = problem.get_dim()
-        states = nm.zeros( (dim, dim), dtype = nm.object )
-        for ir in range( dim ):
-            for ic in range( dim ):
->>>>>>> ec072f40
+        states = nm.zeros( (self.corr_dim, self.corr_dim), dtype = nm.object )
+        for ir in range( self.corr_dim ):
+            for ic in range( self.corr_dim ):
                 for name, val in self.get_variables( ir, ic, data ):
                     problem.variables[name].data_from_data( val )
 
@@ -173,24 +163,17 @@
                           self.get_save_name() % (ir, ic),
                           self.get_dump_name() % (ir, ic) )
 
-class CorrDim( CorrMiniApp ):
-
-<<<<<<< HEAD
-class CorrN( MiniAppBase ):
-=======
->>>>>>> ec072f40
+class CorrN( CorrMiniApp ):
+
+    def __init__( self, name, problem, kwargs ):
+        """When corr_dim is not in kwargs, problem dimension is used."""
+        MiniAppBase.__init__( self, name, problem, kwargs )
+        self.set_default_attr( 'corr_dim', problem.get_dim() )
+
     def get_variables( self, ir, data ):
         return iter([])
 
-<<<<<<< HEAD
-    def __init__( self, Ndim, name, problem, kwargs ):
-        MiniAppBase.__init__( self, name, problem, kwargs )
-        self.set_default_attr( 'Ndim', Ndim )
-
-    def __call__( self, problem = None, data = None, save_hook = None ):
-=======
     def __call__( self, problem = None, data = None ):
->>>>>>> ec072f40
         problem = get_default( problem, self.problem )
 
         problem.select_variables( self.variables )
@@ -200,14 +183,8 @@
 
         self.init_solvers(problem)
 
-<<<<<<< HEAD
-        states = nm.zeros( (self.Ndim,), dtype = nm.object )
-        for ir in range( self.Ndim ):
-=======
-        dim = problem.get_dim()
-        states = nm.zeros( (dim,), dtype = nm.object )
-        for ir in range( dim ):
->>>>>>> ec072f40
+        states = nm.zeros( (self.corr_dim,), dtype = nm.object )
+        for ir in range( self.corr_dim ):
             for name, val in self.get_variables( ir, data ):
                 problem.variables[name].data_from_data( val )
 
@@ -228,6 +205,12 @@
         CorrMiniApp.save( self, state, problem,
                           self.get_save_name() % ir,
                           self.get_dump_name() % ir )
+
+class CorrDimDim( CorrNN ):
+    pass
+
+class CorrDim( CorrN ):
+    pass
 
 class CorrOne( CorrMiniApp ):
 
@@ -542,18 +525,6 @@
 
         return vf
 
-class CorrDimDim( CorrNN ):
-
-    def __init__( self, name, problem, kwargs ):
-        CorrNN.__init__( self, problem.domain.mesh.dim,
-                         name, problem, kwargs )
-
-class CorrDim( CorrN ):
-
-    def __init__( self, name, problem, kwargs ):
-        CorrN.__init__( self, problem.domain.mesh.dim,
-                        name, problem, kwargs )
-
 class CoefSymSym( MiniAppBase ):
     
     def __call__( self, volume, problem = None, data = None ):
@@ -649,22 +620,23 @@
     
 class CoefNN( MiniAppBase ):
 
-    def __init__( self, Ndim, name, problem, kwargs ):
+    def __init__( self, name, problem, kwargs ):
+        """When corr_dim is not in kwargs, problem dimension is used."""
         MiniAppBase.__init__( self, name, problem, kwargs )
-        self.set_default_attr( 'Ndim', Ndim )
-
-    def __call__( self, volume, problem = None, data = None ):
-        problem = get_default( problem, self.problem )
-        problem.select_variables( self.variables )
-
-        coef = nm.zeros( (self.Ndim, self.Ndim), dtype = nm.float64 )
-
-        for ir in range( self.Ndim ):
+        self.set_default_attr( 'corr_dim', problem.get_dim() )
+
+    def __call__( self, volume, problem = None, data = None ):
+        problem = get_default( problem, self.problem )
+        problem.select_variables( self.variables )
+
+        coef = nm.zeros( (self.corr_dim, self.corr_dim), dtype = nm.float64 )
+
+        for ir in range( self.corr_dim ):
             for name, val in self.get_variables( problem, ir, None, data,
                                                  'row' ):
                 problem.variables[name].data_from_data( val )
 
-            for ic in range( self.Ndim ):
+            for ic in range( self.corr_dim ):
                 for name, val in self.get_variables( problem, None, ic, data,
                                                      'col' ):
                     problem.variables[name].data_from_data( val )
@@ -678,32 +650,43 @@
 
         return coef
 
-<<<<<<< HEAD
 class CoefN( MiniAppBase ):
 
-    def __init__( self, Ndim, name, problem, kwargs ):
+    def __init__( self, name, problem, kwargs ):
+        """When corr_dim is not in kwargs, problem dimension is used."""
         MiniAppBase.__init__( self, name, problem, kwargs )
-        self.set_default_attr( 'Ndim', Ndim )
-
-=======
-class CoefSym( MiniAppBase ):
-    
->>>>>>> ec072f40
-    def __call__( self, volume, problem = None, data = None ):
-        problem = get_default( problem, self.problem )
-        problem.select_variables( self.variables )
-
-<<<<<<< HEAD
-        coef = nm.zeros( (self.Ndim, ), dtype = nm.float64 )
-
-        for ir in range( self.Ndim ):
+        self.set_default_attr( 'corr_dim', problem.get_dim() )
+
+    def __call__( self, volume, problem = None, data = None ):
+        problem = get_default( problem, self.problem )
+        problem.select_variables( self.variables )
+
+        coef = nm.zeros( (self.corr_dim, ), dtype = nm.float64 )
+
+        for ir in range( self.corr_dim ):
             for name, val in self.get_variables( problem, ir, data ):
                 problem.variables[name].data_from_data( val )
 
             val = eval_term_op( None, self.expression,
                                 problem, call_mode = 'd_eval' )
             coef[ir] = val
-=======
+
+        coef /= volume
+
+        return coef
+
+class CoefDimDim( CoefNN ):
+    pass
+
+class CoefDim( CoefN ):
+    pass
+
+class CoefSym( MiniAppBase ):
+    
+    def __call__( self, volume, problem = None, data = None ):
+        problem = get_default( problem, self.problem )
+        problem.select_variables( self.variables )
+
         dim, sym = problem.get_dim( get_sym = True )
         coef = nm.zeros( (sym,), dtype = nm.float64 )
 
@@ -780,25 +763,11 @@
         val = eval_term_op( None, expression,
                             problem, call_mode = 'd_eval' )
         coef += val
->>>>>>> ec072f40
 
         coef /= volume
 
         return coef
 
-<<<<<<< HEAD
-class CoefDimDim( CoefNN ):
-
-    def __init__( self, name, problem, kwargs ):
-        CoefNN.__init__( self, problem.domain.mesh.dim,
-                         name, problem, kwargs )
-
-class CoefDim( CoefN ):
-
-    def __init__( self, name, problem, kwargs ):
-        CoefN.__init__( self, problem.domain.mesh.dim,
-                        name, problem, kwargs )
-=======
 class CoefFMOne( MiniAppBase ):
     def __call__( self, volume, problem = None, data = None ):
         problem = get_default( problem, self.problem )
@@ -824,5 +793,4 @@
 
         coef /= volume
 
-        return coef
->>>>>>> ec072f40
+        return coef